--- conflicted
+++ resolved
@@ -84,16 +84,6 @@
     """
     Computes the (azimuthal) Keplerian velocity, ignoring pressure corrections.
     """
-<<<<<<< HEAD
-    vsq = vsq_keplerian_vertical(z, r, params['M_star'])
-    if pressure_correction:
-        vsq += vsq_pressure_grad(r, nd, temperature, params['m_mol'])
-        
-    # If there is a large negative pressure gradient this sqrt might produce nans
-    v = jnp.nan_to_num(jnp.sqrt(vsq))
-    return v
-    
-=======
     if pressure_correction:
         v = jnp.sqrt(vsq_keplerian_vertical(z, r, params['M_star']) + vsq_pressure_grad(r, nd, temperature, params['m_mol']))
         # If there is a large negative pressure gradient this sqrt might produce nans
@@ -102,7 +92,6 @@
         v = jnp.sqrt(vsq_keplerian_vertical(z, r, params['M_star']))
     return v
 
->>>>>>> 560bc948
 ###############################################################################
 # Utility functions for the disk model (mostly 
 ###############################################################################
